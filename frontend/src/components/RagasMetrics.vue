--- conflicted
+++ resolved
@@ -2,11 +2,7 @@
   <div class="ragas-metrics">
     <div class="metrics-header" @click="toggleExpanded">
       <h3>
-<<<<<<< HEAD
         <FontAwesomeIcon :icon="faChartLine" />
-=======
-        <i class="fa-regular fa-chart-line"></i> 
->>>>>>> 512a48b3
         Automatic Quality Metrics
         <span class="quality-badge" :class="qualityClass">
           {{ interpretation?.quality_level || 'Evaluating...' }}
@@ -19,11 +15,7 @@
 
     <div v-if="expanded" class="metrics-content">
       <div v-if="loading" class="loading">
-<<<<<<< HEAD
         <FontAwesomeIcon :icon="faRotate" spin /> Evaluating response quality...
-=======
-        <i class="fa-regular fa-spinner fa-spin"></i> Evaluating response quality...
->>>>>>> 512a48b3
       </div>
 
       <div v-else-if="error" class="error-message">
@@ -57,11 +49,7 @@
       <!-- Interpretation Section -->
       <div v-if="interpretation && !loading" class="interpretation">
         <div v-if="interpretation.strengths.length > 0" class="strengths">
-<<<<<<< HEAD
           <h4><FontAwesomeIcon :icon="faCircleCheck"/> Strengths</h4>
-=======
-          <h4><i class="fa-regular fa-check-circle"></i> Strengths</h4>
->>>>>>> 512a48b3
           <ul>
             <li v-for="(strength, index) in interpretation.strengths" :key="index">
               {{ strength }}
@@ -70,11 +58,7 @@
         </div>
 
         <div v-if="interpretation.weaknesses.length > 0" class="weaknesses">
-<<<<<<< HEAD
           <h4><FontAwesomeIcon :icon="faCircleExclamation"/> Areas for Improvement</h4>
-=======
-          <h4><i class="fa-regular fa-exclamation-circle"></i> Areas for Improvement</h4>
->>>>>>> 512a48b3
           <ul>
             <li v-for="(weakness, index) in interpretation.weaknesses" :key="index">
               {{ weakness }}
@@ -83,11 +67,7 @@
         </div>
 
         <div v-if="interpretation.recommendations.length > 0" class="recommendations">
-<<<<<<< HEAD
           <h4><FontAwesomeIcon :icon="faLightbulb"/> Recommendations</h4>
-=======
-          <h4><i class="fa-regular fa-lightbulb"></i> Recommendations</h4>
->>>>>>> 512a48b3
           <ul>
             <li v-for="(rec, index) in interpretation.recommendations" :key="index">
               {{ rec }}
@@ -449,7 +429,7 @@
 
 .manual-rating-prompt p {
   margin: 0 0 15px 0;
-  color: #333;
+  color: #333;is
 }
 
 .rating-stars {
